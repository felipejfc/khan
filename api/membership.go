// khan
// https://github.com/topfreegames/khan
//
// Licensed under the MIT license:
// http://www.opensource.org/licenses/mit-license
// Copyright © 2016 Top Free Games <backend@tfgco.com>

package api

import (
	"github.com/kataras/iris"
	"github.com/topfreegames/khan/models"
	"github.com/uber-go/zap"
)

<<<<<<< HEAD
type applyForMembershipPayload struct {
	Level          string
	PlayerPublicID string
}

type inviteForMembershipPayload struct {
	Level             string
	PlayerPublicID    string
	RequestorPublicID string
}

type basePayloadWithRequestorAndPlayerPublicIDs struct {
	PlayerPublicID    string
	RequestorPublicID string
}

type approveOrDenyMembershipInvitationPayload struct {
	PlayerPublicID string
}

type membershipOptionalParams struct {
	Message string
}

func getMembershipOptionalParameters(app *App, c *iris.Context) (*membershipOptionalParams, error) {
	data := c.RequestCtx.Request.Body()
	var jsonPayload map[string]interface{}
	err := json.Unmarshal(data, &jsonPayload)
	if err != nil {
		return nil, err
	}

	var message string
	if val, ok := jsonPayload["message"]; ok {
		message = val.(string)
	} else {
		message = ""
	}

	return &membershipOptionalParams{
		Message: message,
	}, nil
}

func dispatchMembershipHookByPublicID(app *App, db models.DB, hookType int, gameID, clanID, playerID, requestorID string) error {
	clan, err := models.GetClanByPublicID(db, gameID, clanID)
	if err != nil {
		return err
	}

	player, err := models.GetPlayerByPublicID(db, gameID, playerID)
	if err != nil {
		return err
	}

	requestor := player
	if requestorID != playerID {
		requestor, err = models.GetPlayerByPublicID(db, gameID, requestorID)
		if err != nil {
			return err
		}
	}

	return dispatchMembershipHook(app, db, hookType, gameID, clan, player, requestor, "")
}

func dispatchMembershipHookByID(app *App, db models.DB, hookType int, gameID string, clanID, playerID, requestorID int, message string) error {
	clan, err := models.GetClanByID(db, clanID)
	if err != nil {
		return err
	}

	player, err := models.GetPlayerByID(db, playerID)
	if err != nil {
		return err
	}

	requestor := player
	if requestorID != playerID {
		requestor, err = models.GetPlayerByID(db, requestorID)
		if err != nil {
			return err
		}
	}

	return dispatchMembershipHook(app, db, hookType, gameID, clan, player, requestor, message)
}

func dispatchMembershipHook(app *App, db models.DB, hookType int, gameID string, clan *models.Clan, player *models.Player, requestor *models.Player, message string) error {
	clanJSON := clan.Serialize()
	delete(clanJSON, "gameID")

	playerJSON := player.Serialize()
	delete(playerJSON, "gameID")

	requestorJSON := requestor.Serialize()
	delete(requestorJSON, "gameID")

	result := map[string]interface{}{
		"gameID":    gameID,
		"clan":      clanJSON,
		"player":    playerJSON,
		"requestor": requestorJSON,
	}

	if message != "" {
		result["message"] = message
	}
	app.DispatchHooks(gameID, hookType, result)

	return nil
}
=======
// Helper methods are located in membership_helpers module.
// This module is only for handlers
>>>>>>> 3263d833

// ApplyForMembershipHandler is the handler responsible for applying for new memberships
func ApplyForMembershipHandler(app *App) func(c *iris.Context) {
	return func(c *iris.Context) {
		gameID := c.Param("gameID")
		clanPublicID := c.Param("clanPublicID")

		l := app.Logger.With(
			zap.String("source", "membershipHandler"),
			zap.String("operation", "applyForMembership"),
			zap.String("gameID", gameID),
			zap.String("clanPublicID", clanPublicID),
		)

		var payload applyForMembershipPayload
		if err := LoadJSONPayload(&payload, c, l); err != nil {
			FailWith(400, err.Error(), c)
			return
		}

		optional, err := getMembershipOptionalParameters(app, c)
		if err != nil {
			FailWith(400, err.Error(), c)
			return
		}

		l = l.With(
			zap.String("level", payload.Level),
			zap.String("playerPublicID", payload.PlayerPublicID),
		)

		l.Debug("Getting DB connection...")
		db, err := GetCtxDB(c)
		if err != nil {
			l.Error("Failed to connect to DB.", zap.Error(err))
			FailWith(500, err.Error(), c)
			return
		}
		l.Debug("DB Connection successful.")

		game, err := app.GetGame(gameID)
		if err != nil {
			l.Warn("Could not find game.")
			FailWith(404, err.Error(), c)
			return
		}

		l.Debug("Applying for membership...")
		membership, err := models.CreateMembership(
			db,
			game,
			gameID,
			payload.Level,
			payload.PlayerPublicID,
			clanPublicID,
			payload.PlayerPublicID,
			optional.Message,
		)

		if err != nil {
			l.Error("Membership application failed.", zap.Error(err))
			FailWith(500, err.Error(), c)
			return
		}

		l.Info("Membership application successful.")

		err = dispatchMembershipHookByID(
			app, db, models.MembershipApplicationCreatedHook,
			membership.GameID, membership.ClanID, membership.PlayerID,
			membership.RequestorID, membership.Message,
		)
		if err != nil {
			l.Error("Membership application created dispatch hook failed.", zap.Error(err))
			FailWith(500, err.Error(), c)
			return
		}

		SucceedWith(map[string]interface{}{}, c)
	}
}

// InviteForMembershipHandler is the handler responsible for creating new memberships
func InviteForMembershipHandler(app *App) func(c *iris.Context) {
	return func(c *iris.Context) {
		gameID := c.Param("gameID")
		clanPublicID := c.Param("clanPublicID")

		l := app.Logger.With(
			zap.String("source", "membershipHandler"),
			zap.String("operation", "inviteForMembership"),
			zap.String("gameID", gameID),
			zap.String("clanPublicID", clanPublicID),
		)

		var payload inviteForMembershipPayload
		if err := LoadJSONPayload(&payload, c, l); err != nil {
			FailWith(400, err.Error(), c)
			return
		}

		optional, err := getMembershipOptionalParameters(app, c)
		if err != nil {
			FailWith(400, err.Error(), c)
			return
		}

		l = l.With(
			zap.String("level", payload.Level),
			zap.String("playerPublicID", payload.PlayerPublicID),
			zap.String("requestorPublicID", payload.RequestorPublicID),
		)

		l.Debug("Getting DB connection...")
		db, err := GetCtxDB(c)
		if err != nil {
			l.Error("Failed to connect to DB.", zap.Error(err))
			FailWith(500, err.Error(), c)
			return
		}
		l.Debug("DB Connection successful.")

		game, err := app.GetGame(gameID)
		if err != nil {
			l.Warn("Could not find game.")
			FailWith(404, err.Error(), c)
			return
		}

		l.Debug("Inviting for membership...")
		membership, err := models.CreateMembership(
			db,
			game,
			gameID,
			payload.Level,
			payload.PlayerPublicID,
			clanPublicID,
			payload.RequestorPublicID,
			optional.Message,
		)

		if err != nil {
			l.Error("Membership invitation failed.", zap.Error(err))
			FailWith(500, err.Error(), c)
			return
		}
		l.Info("Membership invitation successful.")

		err = dispatchMembershipHookByID(
			app, db, models.MembershipApplicationCreatedHook,
			membership.GameID, membership.ClanID, membership.PlayerID,
			membership.RequestorID, membership.Message,
		)
		if err != nil {
			l.Error("Membership invitation dispatch hook failed.", zap.Error(err))
			FailWith(500, err.Error(), c)
			return
		}

		SucceedWith(map[string]interface{}{}, c)
	}
}

// ApproveOrDenyMembershipApplicationHandler is the handler responsible for approving or denying a membership invitation
func ApproveOrDenyMembershipApplicationHandler(app *App) func(c *iris.Context) {
	return func(c *iris.Context) {
		action := c.Param("action")
		gameID := c.Param("gameID")
		clanPublicID := c.Param("clanPublicID")

		l := app.Logger.With(
			zap.String("source", "membershipHandler"),
			zap.String("operation", "approveOrDenyApplication"),
			zap.String("gameID", gameID),
			zap.String("clanPublicID", clanPublicID),
			zap.String("action", action),
		)

		var payload basePayloadWithRequestorAndPlayerPublicIDs
		if err := LoadJSONPayload(&payload, c, l); err != nil {
			FailWith(400, err.Error(), c)
			return
		}

		l = l.With(
			zap.String("playerPublicID", payload.PlayerPublicID),
			zap.String("requestorPublicID", payload.RequestorPublicID),
		)

		l.Debug("Getting DB connection...")
		db, err := GetCtxDB(c)
		if err != nil {
			l.Error("Failed to connect to DB.", zap.Error(err))
			FailWith(500, err.Error(), c)
			return
		}
		l.Debug("DB Connection successful.")

		game, err := app.GetGame(gameID)
		if err != nil {
			l.Warn("Could not find game.")
			FailWith(404, err.Error(), c)
			return
		}

		l.Debug("Approving/Denying membership application.")
		membership, err := models.ApproveOrDenyMembershipApplication(
			db,
			game,
			gameID,
			payload.PlayerPublicID,
			clanPublicID,
			payload.RequestorPublicID,
			action,
		)

		if err != nil {
			l.Error("Approving/Denying membership application failed.", zap.Error(err))
			FailWith(500, err.Error(), c)
			return
		}

		l.Debug("Retrieving requestor details.")
		requestor, err := models.GetPlayerByPublicID(db, gameID, payload.RequestorPublicID)
		if err != nil {
			l.Error("Requestor details retrieval failed.", zap.Error(err))
			FailWith(500, err.Error(), c)
			return
		}
		l.Debug("Requestor details retrieved successfully.")

		hookType := models.MembershipApprovedHook
		if action == "deny" {
			hookType = models.MembershipDeniedHook
		}

		err = dispatchMembershipHookByID(
			app, db, hookType,
			membership.GameID, membership.ClanID, membership.PlayerID,
			requestor.ID, membership.Message,
		)
		if err != nil {
			l.Error("Membership approved/denied dispatch hook failed.", zap.Error(err))
			FailWith(500, err.Error(), c)
			return
		}

		SucceedWith(map[string]interface{}{}, c)
	}
}

// ApproveOrDenyMembershipInvitationHandler is the handler responsible for approving or denying a membership invitation
func ApproveOrDenyMembershipInvitationHandler(app *App) func(c *iris.Context) {
	return func(c *iris.Context) {
		action := c.Param("action")
		gameID := c.Param("gameID")
		clanPublicID := c.Param("clanPublicID")

		l := app.Logger.With(
			zap.String("source", "membershipHandler"),
			zap.String("operation", "approveOrDenyInvitation"),
			zap.String("gameID", gameID),
			zap.String("clanPublicID", clanPublicID),
			zap.String("action", action),
		)

		var payload approveOrDenyMembershipInvitationPayload
		if err := LoadJSONPayload(&payload, c, l); err != nil {
			FailWith(400, err.Error(), c)
			return
		}

		l = l.With(
			zap.String("playerPublicID", payload.PlayerPublicID),
		)

		l.Debug("Getting DB connection...")
		db, err := GetCtxDB(c)
		if err != nil {
			l.Error("Failed to connect to DB.", zap.Error(err))
			FailWith(500, err.Error(), c)
			return
		}
		l.Debug("DB Connection successful.")

		game, err := app.GetGame(gameID)
		if err != nil {
			l.Warn("Could not find game.")
			FailWith(404, err.Error(), c)
			return
		}

		l.Debug("Approving/Denying membership invitation...")
		membership, err := models.ApproveOrDenyMembershipInvitation(
			db,
			game,
			gameID,
			payload.PlayerPublicID,
			clanPublicID,
			action,
		)

		if err != nil {
			l.Error("Membership invitation approval/deny failed.", zap.Error(err))
			FailWith(500, err.Error(), c)
			return
		}
		l.Info("Membership invitation approved/denied successfully.")

		hookType := models.MembershipApprovedHook
		if action == "deny" {
			hookType = models.MembershipDeniedHook
		}

		err = dispatchMembershipHookByID(
			app, db, hookType,
			membership.GameID, membership.ClanID, membership.PlayerID,
			membership.PlayerID, membership.Message,
		)
		if err != nil {
			FailWith(500, err.Error(), c)
			return
		}

		SucceedWith(map[string]interface{}{}, c)
	}
}

func getPayloadAndGame(app *App, c *iris.Context, l zap.Logger) (*basePayloadWithRequestorAndPlayerPublicIDs, *models.Game, int, error) {
	gameID := c.Param("gameID")

	var payload basePayloadWithRequestorAndPlayerPublicIDs
	if err := LoadJSONPayload(&payload, c, l.With(zap.String("gameID", gameID))); err != nil {
		return nil, nil, 400, err
	}

	game, err := app.GetGame(gameID)
	if err != nil {
		l.Warn("Could not find game.")
		return nil, nil, 404, err
	}

	return &payload, game, 200, nil
}

// DeleteMembershipHandler is the handler responsible for deleting a member
func DeleteMembershipHandler(app *App) func(c *iris.Context) {
	return func(c *iris.Context) {
		clanPublicID := c.Param("clanPublicID")

		l := app.Logger.With(
			zap.String("source", "membershipHandler"),
			zap.String("operation", "deleteMembership"),
			zap.String("clanPublicID", clanPublicID),
		)

		payload, game, status, err := getPayloadAndGame(app, c, l)
		if err != nil {
			FailWith(status, err.Error(), c)
			return
		}

		l = l.With(
			zap.String("gameID", game.PublicID),
			zap.String("playerPublicID", payload.PlayerPublicID),
			zap.String("requestorPublicID", payload.RequestorPublicID),
		)

		l.Debug("Getting DB connection...")
		db, err := GetCtxDB(c)
		if err != nil {
			l.Error("Failed to connect to DB.", zap.Error(err))
			FailWith(500, err.Error(), c)
			return
		}
		l.Debug("DB Connection successful.")

		l.Debug("Deleting membership...")
		err = models.DeleteMembership(
			db,
			game,
			game.PublicID,
			payload.PlayerPublicID,
			clanPublicID,
			payload.RequestorPublicID,
		)

		if err != nil {
			l.Error("Membership delete failed.", zap.Error(err))
			FailWith(500, err.Error(), c)
			return
		}
		l.Info("Membership deleted successfully.")

		err = dispatchMembershipHookByPublicID(
			app, db, models.MembershipLeftHook,
			game.PublicID, clanPublicID, payload.PlayerPublicID,
			payload.RequestorPublicID,
		)
		if err != nil {
			l.Error("Membership deleted hook dispatch failed.", zap.Error(err))
			FailWith(500, err.Error(), c)
			return
		}

		SucceedWith(map[string]interface{}{}, c)
	}
}

// PromoteOrDemoteMembershipHandler is the handler responsible for promoting or demoting a member
func PromoteOrDemoteMembershipHandler(app *App, action string) func(c *iris.Context) {
	return func(c *iris.Context) {
		clanPublicID := c.Param("clanPublicID")

		l := app.Logger.With(
			zap.String("source", "membershipHandler"),
			zap.String("operation", "promoteOrDemoteMembership"),
			zap.String("clanPublicID", clanPublicID),
			zap.String("action", action),
		)

		payload, game, status, err := getPayloadAndGame(app, c, l)
		if err != nil {
			FailWith(status, err.Error(), c)
			return
		}

		l = l.With(
			zap.String("gameID", game.PublicID),
			zap.String("playerPublicID", payload.PlayerPublicID),
			zap.String("requestorPublicID", payload.RequestorPublicID),
		)

		l.Debug("Getting DB connection...")
		db, err := GetCtxDB(c)
		if err != nil {
			l.Error("Failed to connect to DB.", zap.Error(err))
			FailWith(500, err.Error(), c)
			return
		}
		l.Debug("DB Connection successful.")

		l.Debug("Promoting/Demoting member...")
		membership, err := models.PromoteOrDemoteMember(
			db,
			game,
			game.PublicID,
			payload.PlayerPublicID,
			clanPublicID,
			payload.RequestorPublicID,
			action,
		)

		if err != nil {
			l.Error("Member promotion/demotion failed.", zap.Error(err))
			FailWith(500, err.Error(), c)
			return
		}
		l.Info("Member promoted/demoted successful.")

		l.Debug("Retrieving promoter/demoter member...")
		requestor, err := models.GetPlayerByPublicID(db, membership.GameID, payload.RequestorPublicID)
		if err != nil {
			l.Error("Promoter/Demoter member retrieval failed.", zap.Error(err))
			FailWith(500, err.Error(), c)
			return
		}
		l.Debug("Promoter/Demoter member retrieved successfully.")

		hookType := models.MembershipPromotedHook
		if action == "demote" {
			hookType = models.MembershipDemotedHook
		}

		err = dispatchMembershipHookByID(
			app, db, hookType,
			membership.GameID, membership.ClanID, membership.PlayerID,
			requestor.ID, membership.Message,
		)
		if err != nil {
			l.Error("Promote/Demote member hook dispatch failed.", zap.Error(err))
			FailWith(500, err.Error(), c)
			return
		}

		SucceedWith(map[string]interface{}{
			"level": membership.Level,
		}, c)
	}
}<|MERGE_RESOLUTION|>--- conflicted
+++ resolved
@@ -13,123 +13,8 @@
 	"github.com/uber-go/zap"
 )
 
-<<<<<<< HEAD
-type applyForMembershipPayload struct {
-	Level          string
-	PlayerPublicID string
-}
-
-type inviteForMembershipPayload struct {
-	Level             string
-	PlayerPublicID    string
-	RequestorPublicID string
-}
-
-type basePayloadWithRequestorAndPlayerPublicIDs struct {
-	PlayerPublicID    string
-	RequestorPublicID string
-}
-
-type approveOrDenyMembershipInvitationPayload struct {
-	PlayerPublicID string
-}
-
-type membershipOptionalParams struct {
-	Message string
-}
-
-func getMembershipOptionalParameters(app *App, c *iris.Context) (*membershipOptionalParams, error) {
-	data := c.RequestCtx.Request.Body()
-	var jsonPayload map[string]interface{}
-	err := json.Unmarshal(data, &jsonPayload)
-	if err != nil {
-		return nil, err
-	}
-
-	var message string
-	if val, ok := jsonPayload["message"]; ok {
-		message = val.(string)
-	} else {
-		message = ""
-	}
-
-	return &membershipOptionalParams{
-		Message: message,
-	}, nil
-}
-
-func dispatchMembershipHookByPublicID(app *App, db models.DB, hookType int, gameID, clanID, playerID, requestorID string) error {
-	clan, err := models.GetClanByPublicID(db, gameID, clanID)
-	if err != nil {
-		return err
-	}
-
-	player, err := models.GetPlayerByPublicID(db, gameID, playerID)
-	if err != nil {
-		return err
-	}
-
-	requestor := player
-	if requestorID != playerID {
-		requestor, err = models.GetPlayerByPublicID(db, gameID, requestorID)
-		if err != nil {
-			return err
-		}
-	}
-
-	return dispatchMembershipHook(app, db, hookType, gameID, clan, player, requestor, "")
-}
-
-func dispatchMembershipHookByID(app *App, db models.DB, hookType int, gameID string, clanID, playerID, requestorID int, message string) error {
-	clan, err := models.GetClanByID(db, clanID)
-	if err != nil {
-		return err
-	}
-
-	player, err := models.GetPlayerByID(db, playerID)
-	if err != nil {
-		return err
-	}
-
-	requestor := player
-	if requestorID != playerID {
-		requestor, err = models.GetPlayerByID(db, requestorID)
-		if err != nil {
-			return err
-		}
-	}
-
-	return dispatchMembershipHook(app, db, hookType, gameID, clan, player, requestor, message)
-}
-
-func dispatchMembershipHook(app *App, db models.DB, hookType int, gameID string, clan *models.Clan, player *models.Player, requestor *models.Player, message string) error {
-	clanJSON := clan.Serialize()
-	delete(clanJSON, "gameID")
-
-	playerJSON := player.Serialize()
-	delete(playerJSON, "gameID")
-
-	requestorJSON := requestor.Serialize()
-	delete(requestorJSON, "gameID")
-
-	result := map[string]interface{}{
-		"gameID":    gameID,
-		"clan":      clanJSON,
-		"player":    playerJSON,
-		"requestor": requestorJSON,
-	}
-
-	if message != "" {
-		result["message"] = message
-	}
-	app.DispatchHooks(gameID, hookType, result)
-
-	return nil
-}
-=======
 // Helper methods are located in membership_helpers module.
 // This module is only for handlers
->>>>>>> 3263d833
 
 // ApplyForMembershipHandler is the handler responsible for applying for new memberships
 func ApplyForMembershipHandler(app *App) func(c *iris.Context) {
