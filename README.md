--- conflicted
+++ resolved
@@ -1,11 +1,7 @@
-<<<<<<< HEAD
-# khan
+# Khan
 
-khan will drive all your enemies to the sea (and also take care of your game's clans)!
-=======
-# Khan
+Khan will drive all your enemies to the sea (and also take care of your game's clans)!
 
 ## Setup
 
-Run `make setup`.
->>>>>>> 7f330c62
+Run `make setup`.